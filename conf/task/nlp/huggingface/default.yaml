--- conflicted
+++ resolved
@@ -1,8 +1,4 @@
 # @package task
 defaults:
-<<<<<<< HEAD
-  - default
-=======
   - /task/default
->>>>>>> ce983d44
   - /backbone@_group_: nlp/huggingface/default # use AutoModel backbone by default