defaults: # loads default configs
  - training: default
  - trainer: default
  - optimizer: adamw
  - scheduler: linear_schedule_with_warmup
<<<<<<< HEAD
  - backbone: nlp/huggingface/default
=======
>>>>>>> b0e7aec5
  - logger: tchaton # todo: change this eventually

task: ???
dataset: ???
experiment_name: ${now:%Y-%m-%d}_${now:%H-%M-%S}
log: False
ignore_warnings: True # todo: check warnings before release<|MERGE_RESOLUTION|>--- conflicted
+++ resolved
@@ -3,10 +3,6 @@
   - trainer: default
   - optimizer: adamw
   - scheduler: linear_schedule_with_warmup
-<<<<<<< HEAD
-  - backbone: nlp/huggingface/default
-=======
->>>>>>> b0e7aec5
   - logger: tchaton # todo: change this eventually
 
 task: ???
